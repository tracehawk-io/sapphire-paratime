--- conflicted
+++ resolved
@@ -85,11 +85,7 @@
       accounts,
     },
     'sapphire-localnet': {
-<<<<<<< HEAD
-      url: 'http://localhost:3000',
-=======
       url: 'http://localhost:8545',
->>>>>>> add1b7fe
       chainId: 0x5afd,
       accounts,
     },
