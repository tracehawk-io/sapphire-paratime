name: ci-test

on:
  push:
    branches:
      - main
      - stable/*
      - rc/*
  pull_request:
    branches:
      - main
      - stable/*
      - rc/*

env:
  OASIS_UNSAFE_SKIP_AVR_VERIFY: "1"
  OASIS_UNSAFE_KM_POLICY_KEYS: "1"
  OASIS_UNSAFE_ALLOW_DEBUG_ENCLAVES: "1"

jobs:
  test-rust:
    name: test-rust
    runs-on: ubuntu-latest
    defaults:
      run:
        working-directory: ./runtime
    steps:
      - name: Checkout code
        uses: actions/checkout@v4

      - name: Set up Rust
        run: rustup show

      - name: Install protoc
        run: sudo apt install -y protobuf-compiler

      - name: Build
        run: cargo build --release --locked

  test-rust-sgx:
    name: test-rust-sgx
    runs-on: ubuntu-latest
    defaults:
      run:
        working-directory: ./runtime
    steps:
      - name: Checkout code
        uses: actions/checkout@v4

      # gcc-multilib is required for bindgen to work for SGX.
      - name: Install dependencies
        run: |
          sudo apt-get update
          sudo apt-get install gcc-multilib

      - name: Set up Rust
        run: rustup show

      - name: Check SGX buildability
        run: cargo check --locked --release --target x86_64-fortanix-unknown-sgx

  test-client-js:
    name: test-client-js
    runs-on: ubuntu-latest
    defaults:
      run:
        working-directory: ./clients/js
    steps:
      - name: Checkout code
        uses: actions/checkout@v4

      - name: Install Node.js
        uses: actions/setup-node@v4
        with:
          node-version: 18

      - uses: pnpm/action-setup@v4
        name: Install pnpm
        id: pnpm-install
        with:
          version: 8
          run_install: false

      - name: Install dependencies
        run: pnpm install

      - name: Test JS client
<<<<<<< HEAD
        run: pnpm test:unit

  test-client-go:
    name: test-client-go
    runs-on: ubuntu-latest
    defaults:
      run:
        working-directory: ./clients/go
    steps:
      - uses: actions/checkout@v4

      - name: Set up Go
        uses: actions/setup-go@v5
        with:
          go-version: "1.22.x"

      - name: Test
        run: go test -v ./...

  test-client-py:
    name: test-client-py
    runs-on: ubuntu-latest
    services:
      sapphire-localnet-ci:
        image: ghcr.io/oasisprotocol/sapphire-localnet:latest
        ports:
          - 8545:8545
          - 8546:8546
        env:
          OASIS_DEPOSIT_BINARY: /oasis-deposit -test-mnemonic -n 5
        options: >-
          --rm
          --health-cmd="test -f /CONTAINER_READY"
          --health-start-period=90s
    defaults:
      run:
        working-directory: ./clients/py
    steps:
      - name: Checkout code
        uses: actions/checkout@v4

      - name: Set up Python
        uses: actions/setup-python@v4
        with:
          python-version: '3.12'

      - name: Build sapphirepy .whl file
        run: |
          pip3 install --user -r requirements.txt
          pip3 install --user -r requirements.dev.txt
          make
        
      - name: Install sapphirepy .whl file
        run: |
          pip3 install --user /dist/sapphirepy-0.1.0-py3-none-any.whl
          pip3 install --user -r requirements.txt

      - name: Run tests
        run: |
          pytest /sapphirepy/tests/
=======
        run: pnpm test:unit
>>>>>>> f708f391
<|MERGE_RESOLUTION|>--- conflicted
+++ resolved
@@ -85,25 +85,7 @@
         run: pnpm install
 
       - name: Test JS client
-<<<<<<< HEAD
         run: pnpm test:unit
-
-  test-client-go:
-    name: test-client-go
-    runs-on: ubuntu-latest
-    defaults:
-      run:
-        working-directory: ./clients/go
-    steps:
-      - uses: actions/checkout@v4
-
-      - name: Set up Go
-        uses: actions/setup-go@v5
-        with:
-          go-version: "1.22.x"
-
-      - name: Test
-        run: go test -v ./...
 
   test-client-py:
     name: test-client-py
@@ -145,7 +127,4 @@
 
       - name: Run tests
         run: |
-          pytest /sapphirepy/tests/
-=======
-        run: pnpm test:unit
->>>>>>> f708f391
+          pytest /sapphirepy/tests/